use crate::shell::completer::NuCompleter;
use crate::parser::parse2::PipelineElement;
use crate::parser::parse2::token_tree::TokenNode;
use crate::parser::parse2::tokens::RawToken;
use crate::parser::parse2::span::Spanned;
use crate::parser::nom_input;
use crate::prelude::*;
use ansi_term::Color;
use rustyline::completion::{self, Completer, FilenameCompleter};
use rustyline::error::ReadlineError;
use rustyline::highlight::Highlighter;
use rustyline::hint::{Hinter, HistoryHinter};
use std::borrow::Cow::{self, Owned};

crate struct Helper {
    completer: NuCompleter,
    hinter: HistoryHinter,
}

impl Helper {
    crate fn new(commands: indexmap::IndexMap<String, Arc<dyn Command>>) -> Helper {
        Helper {
            completer: NuCompleter {
                file_completer: FilenameCompleter::new(),
                commands,
            },
            hinter: HistoryHinter {},
        }
    }
}

impl Completer for Helper {
    type Candidate = completion::Pair;

    fn complete(
        &self,
        line: &str,
        pos: usize,
        ctx: &rustyline::Context<'_>,
    ) -> Result<(usize, Vec<completion::Pair>), ReadlineError> {
        self.completer.complete(line, pos, ctx)
    }
}

impl Hinter for Helper {
    fn hint(&self, line: &str, pos: usize, ctx: &rustyline::Context<'_>) -> Option<String> {
        self.hinter.hint(line, pos, ctx)
    }
}

impl Highlighter for Helper {
    fn highlight_prompt<'b, 's: 'b, 'p: 'b>(&'s self, prompt: &'p str, _: bool) -> Cow<'b, str> {
        Owned("\x1b[32m".to_owned() + &prompt[0..prompt.len() - 2] + "\x1b[m> ")
    }

    fn highlight_hint<'h>(&self, hint: &'h str) -> Cow<'h, str> {
        Owned("\x1b[1m".to_owned() + hint + "\x1b[m")
    }

    fn highlight<'l>(&self, line: &'l str, _pos: usize) -> Cow<'l, str> {
        let tokens = crate::parser::pipeline(nom_input(line));

        match tokens {
            Err(_) => Cow::Borrowed(line),
            Ok((_rest, v)) => {
                let mut out = String::new();
                let tokens = match v.as_pipeline() {
                    Err(_) => return Cow::Borrowed(line),
                    Ok(v) => v,
                };

                let mut iter = tokens.into_iter();

<<<<<<< HEAD
                // match iter.next() {
                //     None => return Cow::Owned(out),
                //     Some(v) => out.push_str(v.span().slice(line)),
                // };
                let mut first = true;
=======
                match iter.next() {
                    None => return Cow::Owned(out),
                    Some(v) => out.push_str(v.span().slice(&Text::from(line))),
                };
>>>>>>> 4036bf1f

                loop {
                    match iter.next() {
                        None => return Cow::Owned(out),
                        Some(token) => {
                            let styled = paint_pipeline_element(&token, line);

                            if !first {
                                out.push_str("|");
                            } else {
                                first = false;
                            }

                            out.push_str(&styled.to_string());
                        }
                    }
                }
            }
        }
    }

    fn highlight_char(&self, _line: &str, _pos: usize) -> bool {
        true
    }
}

fn paint_token_node(token_node: &TokenNode, line: &str) -> String {
    let styled = match token_node {
        TokenNode::Call(..) => Color::Cyan.bold().paint(token_node.span().slice(line)),
        TokenNode::Whitespace(..) => Color::White.normal().paint(token_node.span().slice(line)),
        TokenNode::Flag(..) => Color::Black.bold().paint(token_node.span().slice(line)),
        TokenNode::Identifier(..) => Color::Yellow.bold().paint(token_node.span().slice(line)),
        TokenNode::Path(..) => Color::Green.bold().paint(token_node.span().slice(line)),
        TokenNode::Error(..) => Color::Red.bold().paint(token_node.span().slice(line)),
        TokenNode::Delimited(..) => Color::White.paint(token_node.span().slice(line)),
        TokenNode::Operator(..) => Color::Purple.bold().paint(token_node.span().slice(line)),
        TokenNode::Pipeline(..) => Color::Blue.normal().paint(token_node.span().slice(line)),
        TokenNode::Token(Spanned { item: RawToken::Integer(..), ..}) => Color::Purple.bold().paint(token_node.span().slice(line)),
        TokenNode::Token(Spanned { item: RawToken::Size(..), ..}) => Color::Purple.bold().paint(token_node.span().slice(line)),
        TokenNode::Token(Spanned { item: RawToken::String(..), ..}) => Color::Green.normal().paint(token_node.span().slice(line)),
        TokenNode::Token(Spanned { item: RawToken::Variable(..), ..}) => Color::Yellow.bold().paint(token_node.span().slice(line)),
        TokenNode::Token(Spanned { item: RawToken::Bare, ..}) => Color::Green.normal().paint(token_node.span().slice(line)),
    };

    styled.to_string()
}

fn paint_pipeline_element(pipeline_element: &PipelineElement, line: &str) -> String {
    let mut styled = String::new();

    if let Some(ws) = pipeline_element.pre_ws {
        styled.push_str(&Color::White.normal().paint(ws.slice(line)));
    }
    styled.push_str(&paint_token_node(pipeline_element.call().head(), line));

    if let Some(children) = pipeline_element.call().children() {
        for child in children {
            styled.push_str(&paint_token_node(child, line));
        }
    }
    if let Some(ws) = pipeline_element.post_ws {
        styled.push_str(&Color::White.normal().paint(ws.slice(line)));
    }

    styled.to_string()
}

impl rustyline::Helper for Helper {}<|MERGE_RESOLUTION|>--- conflicted
+++ resolved
@@ -1,10 +1,10 @@
-use crate::shell::completer::NuCompleter;
-use crate::parser::parse2::PipelineElement;
+use crate::parser::nom_input;
+use crate::parser::parse2::span::Spanned;
 use crate::parser::parse2::token_tree::TokenNode;
 use crate::parser::parse2::tokens::RawToken;
-use crate::parser::parse2::span::Spanned;
-use crate::parser::nom_input;
+use crate::parser::parse2::PipelineElement;
 use crate::prelude::*;
+use crate::shell::completer::NuCompleter;
 use ansi_term::Color;
 use rustyline::completion::{self, Completer, FilenameCompleter};
 use rustyline::error::ReadlineError;
@@ -71,18 +71,11 @@
 
                 let mut iter = tokens.into_iter();
 
-<<<<<<< HEAD
                 // match iter.next() {
                 //     None => return Cow::Owned(out),
                 //     Some(v) => out.push_str(v.span().slice(line)),
                 // };
                 let mut first = true;
-=======
-                match iter.next() {
-                    None => return Cow::Owned(out),
-                    Some(v) => out.push_str(v.span().slice(&Text::from(line))),
-                };
->>>>>>> 4036bf1f
 
                 loop {
                     match iter.next() {
@@ -120,11 +113,26 @@
         TokenNode::Delimited(..) => Color::White.paint(token_node.span().slice(line)),
         TokenNode::Operator(..) => Color::Purple.bold().paint(token_node.span().slice(line)),
         TokenNode::Pipeline(..) => Color::Blue.normal().paint(token_node.span().slice(line)),
-        TokenNode::Token(Spanned { item: RawToken::Integer(..), ..}) => Color::Purple.bold().paint(token_node.span().slice(line)),
-        TokenNode::Token(Spanned { item: RawToken::Size(..), ..}) => Color::Purple.bold().paint(token_node.span().slice(line)),
-        TokenNode::Token(Spanned { item: RawToken::String(..), ..}) => Color::Green.normal().paint(token_node.span().slice(line)),
-        TokenNode::Token(Spanned { item: RawToken::Variable(..), ..}) => Color::Yellow.bold().paint(token_node.span().slice(line)),
-        TokenNode::Token(Spanned { item: RawToken::Bare, ..}) => Color::Green.normal().paint(token_node.span().slice(line)),
+        TokenNode::Token(Spanned {
+            item: RawToken::Integer(..),
+            ..
+        }) => Color::Purple.bold().paint(token_node.span().slice(line)),
+        TokenNode::Token(Spanned {
+            item: RawToken::Size(..),
+            ..
+        }) => Color::Purple.bold().paint(token_node.span().slice(line)),
+        TokenNode::Token(Spanned {
+            item: RawToken::String(..),
+            ..
+        }) => Color::Green.normal().paint(token_node.span().slice(line)),
+        TokenNode::Token(Spanned {
+            item: RawToken::Variable(..),
+            ..
+        }) => Color::Yellow.bold().paint(token_node.span().slice(line)),
+        TokenNode::Token(Spanned {
+            item: RawToken::Bare,
+            ..
+        }) => Color::Green.normal().paint(token_node.span().slice(line)),
     };
 
     styled.to_string()
